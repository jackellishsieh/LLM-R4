--- conflicted
+++ resolved
@@ -14,278 +14,11 @@
 )
 from vllm import LLM, SamplingParams
 
-<<<<<<< HEAD
 import R3_math.rl_util as rl_util
-
-TIMEOUT = 2
-
-
-def prepare_eval_dataset(
-    eval_file: str,
-    tokenizer,
-    engine: str = "nl",
-    max_input_length: int = 700,
-    eval_batch_size: int = 8,
-    num_workers: int = 0,
-):
-    # Load raw dataset
-    eval_dataset = (
-        Dataset.from_list(json.load(open(eval_file, "r")))
-        if not eval_file.rstrip("/").endswith("_cache")
-        else load_from_disk(eval_file)
-    )
-
-    src_name = eval_dataset["item_id"][0].split("_")[0]  # e.g., "nl", "python"
-    cot_info = rl_util.prepare_cot_info(src_name)
-    instruction = cot_info["instruction"]
-    cot_trigger = cot_info["cot_trigger"]
-    answer_trigger = cot_info["answer_trigger"]
-
-    def tokenize_fn(batch):
-        assert tokenizer.eos_token_id is not None, (
-            tokenizer.eos_token_id,
-            tokenizer.eos_token,
-        )
-
-        new_batch = defaultdict(list)
-        all_keys = list(batch.keys())
-        for item_values in zip(*(batch[k] for k in all_keys)):
-            item = {k: item_values[i] for i, k in enumerate(all_keys)}
-            item_id, question, answer_value, answer_cot = (
-                item["item_id"],
-                item["question"],
-                item["answer_value"],
-                item.get("answer_cot", None),
-            )
-            # question = question.strip()
-            if answer_value is not None:
-                answer_value = answer_value.strip()
-
-            if answer_cot:
-                # answer_cot = answer_cot.strip()
-                if engine == "nl" and src_name in ["gsm8k"]:
-                    answer_cot += f"{answer_trigger} {answer_value}"
-
-                input = f"{instruction}{question}"
-                output = f"{answer_cot}"
-                prefix_text = f"{instruction}{question}"
-
-                if answer_cot.startswith("def"):
-                    question_1 = question.replace("\n\n### Response:", "")
-                    if src_name in ["gsm8k", "svamp"] and engine == "python":
-                        prefix_text += f'def solution():\n    """{question_1}"""\n'
-
-            else:
-                input = f"{instruction}{question}{cot_trigger}"
-                output = f"{answer_cot}"
-                prefix_text = f"{instruction}{question}{cot_trigger}"
-
-                if src_name in ["gsm8k", "svamp"] and engine == "python":
-                    prefix_text += f'def solution():\n    """{question}"""\n'
-
-            input_encode = tokenizer(input, add_special_tokens=False)
-            output_encode = tokenizer(output, add_special_tokens=False)
-            prefix_encode = tokenizer(prefix_text, add_special_tokens=False)
-
-            input_ids = (
-                input_encode["input_ids"]
-                + output_encode["input_ids"]
-                + [tokenizer.eos_token_id]
-            )
-            labels = (
-                [-100] * len(input_encode["input_ids"])
-                + output_encode["input_ids"]
-                + [tokenizer.eos_token_id]
-            )
-            attention_mask = [1] * len(input_ids)
-            prefix = prefix_encode["input_ids"]
-            prefix_attention_mask = prefix_encode["attention_mask"]
-
-            # Truncation
-            input_ids = input_ids[:max_input_length]
-            labels = labels[:max_input_length]
-            attention_mask = attention_mask[:max_input_length]
-            prefix = prefix[:max_input_length]
-            prefix_attention_mask = prefix_attention_mask[:max_input_length]
-
-            ##
-            new_batch["input_ids"].append(input_ids)
-            new_batch["labels"].append(labels)
-            new_batch["attention_mask"].append(attention_mask)
-            new_batch["prefix"].append(prefix)
-            new_batch["prefix_attention_mask"].append(prefix_attention_mask)
-            ##
-            new_batch["item_id"].append(item_id)
-            new_batch["question"].append(question)
-            new_batch["prefix_text"].append(prefix_text)
-            new_batch["answer_cot"].append(answer_cot)
-            new_batch["answer_value"].append(answer_value)
-
-        return new_batch
-
-    tokenized_eval_dataset = eval_dataset.map(
-        tokenize_fn,
-        batched=True,
-        remove_columns=eval_dataset.column_names,
-        num_proc=None,
-        load_from_cache_file=True,
-        keep_in_memory=False,
-    )
-
-    eval_dataloader = DataLoader(
-        tokenized_eval_dataset,
-        shuffle=False,
-        batch_size=eval_batch_size,
-        num_workers=num_workers,
-        pin_memory=True,
-        collate_fn=partial(rl_util.collate_fn, tokenizer=tokenizer),
-    )
-
-    return (tokenized_eval_dataset, eval_dataloader), cot_info
-
-
-def evaluate_generation(
-    model,
-    dataset,
-    dataloader,
-    tokenizer,
-    cot_info,
-    output_dir: str,
-    max_gen_length: int,
-    engine: str,
-):
-    """
-    Evaluate the accuracy of the model on the dataset using the dataloader.
-    """
-    model.eval()
-    predictions: List[str] = []
-    targets: List[str] = []
-
-    # Iterate through the evaluation dataloader and collect the generated predictions as strings
-    for idx, batch in tqdm(
-        enumerate(dataloader), total=len(dataloader), desc="Evaluation Gen Loop"
-    ):
-        output_ = model.generate(
-            **batch["generate_prefix_kwargs"],
-            max_length=max_gen_length,
-            output_scores=True,
-            return_dict_in_generate=True,
-            num_beams=1,
-            use_cache=True,
-            do_sample=False,
-            pad_token_id=tokenizer.pad_token_id,
-            eos_token_id=tokenizer.eos_token_id,
-        )
-        generated_ids = output_.sequences
-        generated_ids = pad_processes(
-            generated_ids, dim=1, pad_index=tokenizer.pad_token_id, pad_first=True
-        )
-
-        labels = batch["generate_prefix_kwargs"]["labels"]
-        labels = pad_across_processes(
-            labels, dim=1, pad_index=tokenizer.pad_token_id, pad_first=True
-        )
-        labels[labels == -100] = tokenizer.pad_token_id
-
-        # generated_ids, labels = accelerator.gather(generated_ids), accelerator.gather(labels)
-
-        preds = [
-            tokenizer.decode(
-                g.cpu().numpy().tolist(),
-                skip_special_tokens=True,
-                clean_up_tokenization_spaces=True,
-            ).strip()
-            for g in generated_ids
-        ]
-        predictions.extend(preds)
-        target = [
-            tokenizer.decode(
-                t.cpu().numpy().tolist(),
-                skip_special_tokens=True,
-                clean_up_tokenization_spaces=True,
-            ).strip()
-            for t in labels
-        ]
-        targets.extend(target)
-
-    predictions = predictions[: len(dataset)]
-    targets = targets[: len(dataset)]
-
-    post_process_final_answer_fn_mapper = cot_info[
-        "post_process_final_answer_fn_mapper"
-    ]
-    compare_answer_fn_mapper = cot_info["compare_answer_fn_mapper"]
-    post_process_completed_question_answer_fn_mapper = cot_info[
-        "post_process_completed_question_answer_fn_mapper"
-    ]
-
-    results = [
-        {
-            "prediction": prediction,
-            "target": target,
-            "item_id": item.get("item_id", None),
-            "answer_value": item.get("answer_value", None),
-            "answer_type": item.get("answer_type", None),
-        }
-        for prediction, target, item in zip(predictions, targets, dataset)
-    ]
-
-    corr_value = 0
-    for cur_res in results:
-        prediction, target, item_id = (
-            cur_res["pred"],
-            cur_res["tar"],
-            cur_res["item_id"],
-        )
-        src_name = item_id.split("_")[0]
-        answer_value = cur_res["answer_value"]
-
-        ## Processing target
-        target_cot = target.strip()
-        target_value = post_process_final_answer_fn_mapper[src_name](answer_value)
-        cur_res["target_cot"] = target_cot
-        cur_res["target_value"] = target_value
-
-        ## Processing prediction
-        try:
-            with timeout(seconds=TIMEOUT):
-                prediction_cot = prediction.strip()
-                prediction_value = post_process_completed_question_answer_fn_mapper[
-                    (engine, src_name)
-                ](prediction_cot)
-        except:
-            prediction_cot = None
-            prediction_value = None
-        cur_res["prediction_cot"] = prediction_cot
-        cur_res["prediction_value"] = prediction_value
-
-        # Compute correctness
-        is_correct = (
-            compare_answer_fn_mapper[src_name](prediction_value, target_value)
-            if prediction_value is not None
-            else False
-        )
-        corr_value += is_correct
-        cur_res["is_correct"] = is_correct
-
-    with open(output_dir, "w") as f:
-        json.dump(results, f, indent=2)
-    value_accuracy = corr_value / len(predictions) * 100
-    print(f"[Eval Info] value_accuracy: {value_accuracy:.5g}%")
-    value_accuracy = torch.FloatTensor([value_accuracy])
-
-    # Metric summary:
-    model.train()
-    return value_accuracy
-
-
-=======
-import util
 import generation
 
 TIMEOUT = 2
 
->>>>>>> 3082540b
 def parse_args():
     parser = argparse.ArgumentParser(description="Evaluate a model on a json dataset.")
 
