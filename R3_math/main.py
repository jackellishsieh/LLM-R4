--- conflicted
+++ resolved
@@ -26,8 +26,6 @@
 import shutil
 from prettytable import PrettyTable
 
-import util
-
 def logprobs_from_logits(logits: torch.Tensor, labels: torch.Tensor, gather: bool = True) -> torch.Tensor:
     """
     Taken from https://github.com/huggingface/trl/blob/9410874787db47ce0864d8dc16d91a415c6f7406/trl/core.py
@@ -77,7 +75,6 @@
     return model
 
 
-<<<<<<< HEAD
 def prepare_cot_info(src_name):
     assert src_name in ['gsm8k', 'svamp']
 
@@ -93,13 +90,11 @@
         cot_trigger = '\n\n### Response:'
         answer_trigger = '\n####'
 
-    # post process final answers by removing commas and spaces
+
     post_process_final_answer_fn_mapper = {
         'gsm8k': lambda x: float(x.replace(',', '').strip()),
         'svamp': lambda x: float(x.replace(',', '').strip()),
     }
-
-    # run code to extract answer preceding ####
     post_process_completed_question_answer_fn_mapper = {
         ('python', 'gsm8k'): lambda completed_question_answer: float(run_python_code(code_gen=completed_question_answer.split(cot_trigger)[-1].strip())),
         ('python', 'svamp'): lambda completed_question_answer: float(run_python_code(code_gen=completed_question_answer.split(cot_trigger)[-1].strip())),
@@ -107,8 +102,6 @@
         ('nl', 'gsm8k'): lambda completed_question_answer: float(completed_question_answer.split(cot_trigger)[-1].split(answer_trigger)[-1].strip()),
         ('nl', 'svamp'): lambda completed_question_answer: float(completed_question_answer.split(cot_trigger)[-1].split(answer_trigger)[-1].strip()),
     }
-
-    # compare for equality, essentially
     compare_answer_fn_mapper = {
         'gsm8k': lambda extracted_ans, target_answer: abs(extracted_ans - target_answer) <= 1e-2,
         'svamp': lambda extracted_ans, target_answer: abs(extracted_ans - target_answer) <= 1e-2,
@@ -123,8 +116,6 @@
         'compare_answer_fn_mapper': compare_answer_fn_mapper,
     }
 
-=======
->>>>>>> afd82dba
 
 def prepare_datasets_and_data_loaders(args, tokenizer):
     with accelerator.main_process_first():
@@ -139,7 +130,7 @@
 
         # make cot related info
         src_name = raw_dataset['train']['item_id'][0].split('_')[0]  # e.g., gsm8k_0, gsm8k_1, gsm8k_2, ...
-        cot_info = util.prepare_cot_info(src_name)
+        cot_info = prepare_cot_info(src_name)
         instruction = cot_info['instruction']
         cot_trigger = cot_info['cot_trigger']
         answer_trigger = cot_info['answer_trigger']
@@ -239,11 +230,11 @@
 
     train_dataloader = DataLoader(tokenized_dataset['train'], shuffle=True, batch_size=args['batch_size'],
                                   num_workers=args['num_workers'], pin_memory=True,
-                                  collate_fn=partial(util.collate_fn, tokenizer=tokenizer))
+                                  collate_fn=partial(collate_fn, args=args, tokenizer=tokenizer))
 
     test_dataloader = DataLoader(tokenized_dataset['test'], shuffle=False, batch_size=args['eval_batch_size'],
                                  num_workers=args['num_workers'], pin_memory=True,
-                                 collate_fn=partial(util.collate_fn, tokenizer=tokenizer))
+                                 collate_fn=partial(collate_fn, args=args, tokenizer=tokenizer))
 
     return (tokenized_dataset['train'], train_dataloader), (tokenized_dataset['test'], test_dataloader), cot_info
 
@@ -927,8 +918,6 @@
     model.eval()
     predictions = []
     targets = []
-
-    # Iterate through the evaluation dataloader and collect the generated predictions as strings
     for idx, batch in tqdm(enumerate(dataloader), total=len(dataloader), disable=not accelerator.is_main_process,
                            desc='Evaluation Gen Loop'):
         output_ = accelerator.unwrap_model(model).generate(
@@ -1013,6 +1002,42 @@
     # Metric summary:
     model.train()
     return {'value_accuracy': value_accuracy}
+
+
+def collate_fn(batch, args, tokenizer):
+    max_input_length = max([len(item['input_ids']) for item in batch])
+    max_target_length = max([len(item['labels']) for item in batch])
+    max_prefix_length = max([len(item['prefix']) for item in batch])
+
+    input_ids, input_ids_left_padded = [], []
+    attention_mask, attention_mask_left_padded = [], []
+    labels, labels_left_padded = [], []
+    prefix, prefix_left_padded = [], []
+    prefix_attention_mask, prefix_attention_mask_left_padded = [], []
+
+    for item in batch:
+        labels_left_padded.append([-100] * (max_target_length - len(item['labels'])) + item['labels'])
+        prefix_left_padded.append([tokenizer.pad_token_id] * (max_prefix_length - len(item['prefix'])) + item['prefix'])
+        prefix_attention_mask_left_padded.append(
+            [0] * (max_prefix_length - len(item['prefix_attention_mask'])) + item['prefix_attention_mask'])
+
+    ppo_forward_kwargs = {
+        'query': [item['prefix_text'] for item in batch],
+        'query_tensors': torch.LongTensor(prefix_left_padded),
+        'query_tensors_attention_mask': torch.BoolTensor(prefix_attention_mask_left_padded),
+        'answer_values': [item['answer_value'].replace(',', '') for item in batch],
+        'item_ids': torch.LongTensor([int(item['item_id'].split('_')[1]) for item in batch]),
+    }
+    generate_prefix_kwargs = {
+        'input_ids': torch.LongTensor(prefix_left_padded),
+        'attention_mask': torch.BoolTensor(prefix_attention_mask_left_padded),
+        'labels': torch.LongTensor(labels_left_padded)
+    }
+
+    return {
+        'ppo_forward_kwargs': ppo_forward_kwargs,
+        'generate_prefix_kwargs': generate_prefix_kwargs,
+    }
 
 
 if __name__ == '__main__':
