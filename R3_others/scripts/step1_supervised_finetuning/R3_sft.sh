#!/bin/bash
# Copyright (c) Microsoft Corporation.
# SPDX-License-Identifier: Apache-2.0
# DeepSpeed Team

# SFT script
# zero_stage can be 2 or 3
<<<<<<< HEAD
=======
# This is unnecessary for 1 device
>>>>>>> f21d4c8e
ZERO_STAGE=2

# for math datasets, train_epochs=2
# for other datasets, train_epochs=5
num_train_epochs=2

<<<<<<< HEAD
learning_rate=1e-4
# they used a model with 7B parameters and hidden size 4096 and a SFT learning rate of 2e-5
# we will use a model with 0.5B parameters and hidden size 896, so we set the learning rate to 1e-4


model_name_or_path="/home/ubuntu/.cache/huggingface/hub/models--Qwen--Qwen2.5-0.5B-Instruct/snapshots/7ae557604adf67be50417f59c2c2f167def9a775"
data_path="../../data/gsm8k_cot/gsm8k_nl_train_example.json"
output_base="/home/ubuntu/LLM-R4/output_models"
output_dir=${output_base}lr${learning_rate}_ep${num_train_epochs}/

data_output_path="/home/ubuntu/LLM-R4/output_models"
=======
# they use a model with 7B parameters and hidden size 4096 + learning rate 2e-5
# we use a model with 0.5B parameters and hidden size 896 + learning rate 1e-4
learning_rate=1e-4

model_name_or_path="/Qwen/Qwen2-0.5B-Instruct"
data_path="../../data/gsm8k_cot/gsm8k_nl_train_example.json"
output_base="/output_models"
output_dir=${output_base}lr${learning_rate}_ep${num_train_epochs}/
data_output_path=${output_base}

# wandb information
wandb_log="True"
wand_entity="cs224r_project_team"
wandb_project="R3_qwen"
wandb_run_name="sft_gsm8k_cot"
>>>>>>> f21d4c8e

mkdir -p $output_dir

# for GSM8K-P-CoT, max_seq_len=1024
# for other math datasets, max_seq_len=512 
# for MNLI, SNLI, max_seq_len=512
# for raceHigh, raceMiddle, max_seq_len=1024
# for boardgame, max_seq_len=512
# and we keep total_batch_size=256
deepspeed \
    --master_port 39000 \
    --num_gpus 1 \
<<<<<<< HEAD
    main.py \
=======
main.py \
>>>>>>> f21d4c8e
    --model_name_or_path $model_name_or_path\
    --data_path $data_path \
    --data_split "10,0,0" \
    --data_output_path $data_output_path \
    --learning_rate $learning_rate \
    --zero_stage $ZERO_STAGE \
    --gradient_accumulation_steps 8  \
    --per_device_train_batch_size 4 \
    --gradient_checkpointing \
    --per_device_eval_batch_size 4 \
    --max_seq_len 512 \
    --print_loss  \
    --num_train_epochs ${num_train_epochs} \
    --deepspeed \
<<<<<<< HEAD
    --output_dir  ${output_dir} \
=======
    --output_dir ${output_dir} \
    --wandb_log "${wandb_log}" \
    --wandb_project "${wandb_project}" \
    --wandb_entity "${wandb_entity}" \
    --wandb_run_name "${wandb_run_name}" \
>>>>>>> f21d4c8e
    > sft_gsm8k_cot.log 2>&1<|MERGE_RESOLUTION|>--- conflicted
+++ resolved
@@ -5,36 +5,20 @@
 
 # SFT script
 # zero_stage can be 2 or 3
-<<<<<<< HEAD
-=======
 # This is unnecessary for 1 device
->>>>>>> f21d4c8e
 ZERO_STAGE=2
 
 # for math datasets, train_epochs=2
 # for other datasets, train_epochs=5
 num_train_epochs=2
 
-<<<<<<< HEAD
-learning_rate=1e-4
-# they used a model with 7B parameters and hidden size 4096 and a SFT learning rate of 2e-5
-# we will use a model with 0.5B parameters and hidden size 896, so we set the learning rate to 1e-4
-
-
-model_name_or_path="/home/ubuntu/.cache/huggingface/hub/models--Qwen--Qwen2.5-0.5B-Instruct/snapshots/7ae557604adf67be50417f59c2c2f167def9a775"
-data_path="../../data/gsm8k_cot/gsm8k_nl_train_example.json"
-output_base="/home/ubuntu/LLM-R4/output_models"
-output_dir=${output_base}lr${learning_rate}_ep${num_train_epochs}/
-
-data_output_path="/home/ubuntu/LLM-R4/output_models"
-=======
 # they use a model with 7B parameters and hidden size 4096 + learning rate 2e-5
 # we use a model with 0.5B parameters and hidden size 896 + learning rate 1e-4
 learning_rate=1e-4
 
 model_name_or_path="/Qwen/Qwen2-0.5B-Instruct"
 data_path="../../data/gsm8k_cot/gsm8k_nl_train_example.json"
-output_base="/output_models"
+output_base="/home/ubuntu/LLM-R4/output_models"
 output_dir=${output_base}lr${learning_rate}_ep${num_train_epochs}/
 data_output_path=${output_base}
 
@@ -43,7 +27,6 @@
 wand_entity="cs224r_project_team"
 wandb_project="R3_qwen"
 wandb_run_name="sft_gsm8k_cot"
->>>>>>> f21d4c8e
 
 mkdir -p $output_dir
 
@@ -56,11 +39,7 @@
 deepspeed \
     --master_port 39000 \
     --num_gpus 1 \
-<<<<<<< HEAD
-    main.py \
-=======
 main.py \
->>>>>>> f21d4c8e
     --model_name_or_path $model_name_or_path\
     --data_path $data_path \
     --data_split "10,0,0" \
@@ -75,13 +54,9 @@
     --print_loss  \
     --num_train_epochs ${num_train_epochs} \
     --deepspeed \
-<<<<<<< HEAD
-    --output_dir  ${output_dir} \
-=======
     --output_dir ${output_dir} \
     --wandb_log "${wandb_log}" \
     --wandb_project "${wandb_project}" \
     --wandb_entity "${wandb_entity}" \
     --wandb_run_name "${wandb_run_name}" \
->>>>>>> f21d4c8e
     > sft_gsm8k_cot.log 2>&1