#!/usr/bin/env python
# Copyright (c) Microsoft Corporation.
# SPDX-License-Identifier: Apache-2.0

# DeepSpeed Team
import sys

sys.path.append(".")
sys.path.append("..")
sys.path.append("../..")
sys.path.append(
    "/opt/tiger/xzh-agent/DeepSpeedExamples-master/applications/DeepSpeed-Chat/dschat"
)


from tqdm import tqdm

import argparse
import math

import torch
from torch.utils.data import DataLoader, RandomSampler, SequentialSampler
from torch.utils.data.distributed import DistributedSampler

from transformers import (
    AutoModelForCausalLM,
    SchedulerType,
    get_scheduler,
)

import deepspeed
from deepspeed.ops.adam import DeepSpeedCPUAdam, FusedAdam
from deepspeed import get_accelerator

import wandb


from dschat.utils.data.data_utils import create_prompt_dataset, customized_data_collator
from dschat.utils.utils import (
    print_rank_0,
    to_device,
    save_hf_format,
    set_random_seed,
    get_all_reduce_mean,
    get_optimizer_grouped_parameters,
    save_zero_three_model,
    load_hf_tokenizer,
)
from dschat.utils.ds_utils import get_train_ds_config
from dschat.utils.module.lora import (
    convert_linear_layer_to_lora,
    convert_lora_to_linear_layer,
    only_optimize_lora_parameters,
    make_model_gradient_checkpointing_compatible,
)
from dschat.utils.model.model_utils import create_hf_model, causal_lm_model_to_fp32_loss
from dschat.utils.perf import print_throughput

from dschat.utils.data.data_utils import PromptDataset
torch.serialization.add_safe_globals([PromptDataset])


def parse_args():
    parser = argparse.ArgumentParser(
        description="Finetune a transformers model on a causal language modeling task"
    )
    parser.add_argument(
        "--data_path",
        nargs="*",
        default=["Dahoas/rm-static"],
        help="Path to the training dataset. Accepted format:"
        "1) a single data path, 2) multiple datasets in the"
        "form: dataset1-path dataset2-path ...",
    )
    parser.add_argument(
        "--data_split",
        type=str,
        default="2,4,4",
        help="Comma-separated list of proportions for training"
        "phase 1, 2, and 3 data. For example the split `6,2,2`"
        "will use 60%% of data for phase 1, 20%% for phase 2"
        "and 20%% for phase 3.",
    )
    parser.add_argument(
        "--sft_only_data_path",
        nargs="*",
        default=[],
        help="Path to the dataset for only using in SFT phase.",
    )
    parser.add_argument(
        "--data_output_path",
        type=str,
        default="/tmp/data_files",
        help="Where to store the data-related files such as shuffle index. This needs to be on a local storage of a node (not on a shared storage)",
    )
    parser.add_argument(
        "--model_name_or_path",
        type=str,
        help="Path to pretrained model or model identifier from huggingface.co/models.",
        required=True,
    )
    parser.add_argument(
        "--per_device_train_batch_size",
        type=int,
        default=4,
        help="Batch size (per device) for the training dataloader.",
    )
    parser.add_argument(
        "--per_device_eval_batch_size",
        type=int,
        default=16,
        help="Batch size (per device) for the evaluation dataloader.",
    )
    parser.add_argument(
        "--max_seq_len",
        type=int,
        default=512,
        help="The maximum sequence length.",
    )
    parser.add_argument(
        "--learning_rate",
        type=float,
        default=2e-5,
        help="Initial learning rate (after the potential warmup period) to use.",
    )
    parser.add_argument(
        "--weight_decay", type=float, default=0.0, help="Weight decay to use."
    )
    parser.add_argument(
        "--num_train_epochs",
        type=int,
        default=1,
        help="Total number of training epochs to perform.",
    )
    parser.add_argument(
        "--gradient_accumulation_steps",
        type=int,
        default=1,
        help="Number of updates steps to accumulate before performing a backward/update pass.",
    )
    parser.add_argument(
        "--lr_scheduler_type",
        type=SchedulerType,
        default="cosine",
        help="The scheduler type to use.",
        choices=[
            "linear",
            "cosine",
            "cosine_with_restarts",
            "polynomial",
            "constant",
            "constant_with_warmup",
        ],
    )
    parser.add_argument(
        "--num_warmup_steps",
        type=int,
        default=0,
        help="Number of steps for the warmup in the lr scheduler.",
    )
    parser.add_argument(
        "--output_dir", type=str, default=None, help="Where to store the model."
    )
    parser.add_argument(
        "--seed", type=int, default=1234, help="A seed for reproducible training."
    )
    parser.add_argument(
        "--local_rank",
        type=int,
        default=-1,
        help="local_rank for distributed training on gpus",
    )
    parser.add_argument(
        "--gradient_checkpointing",
        action="store_true",
        help="Enable HF gradient checkpointing for model.",
    )
    parser.add_argument(
        "--dropout",
        type=float,
        default=None,
        help="If dropout configured, use it. "
        "Otherwise, keep the default dropout configuration of the model.",
    )
    # deepspeed features
    parser.add_argument(
        "--offload", action="store_true", help="Enable ZeRO Offload techniques."
    )
    parser.add_argument(
        "--dtype",
        type=str,
        default="bf16",
        choices=["fp16", "bf16"],
        help="Training data type",
    )
    parser.add_argument(
        "--zero_stage",
        type=int,
        default=0,
        help="ZeRO optimization stage for Actor model (and clones).",
    )
    ## LoRA for efficient training setting
    parser.add_argument(
        "--lora_dim",
        type=int,
        default=0,
        help="If > 0, use LoRA for efficient training.",
    )
    parser.add_argument(
        "--lora_module_name",
        type=str,
        default="decoder.layers.",
        help="The scope of LoRA.",
    )
    parser.add_argument(
        "--only_optimize_lora",
        action="store_true",
        help="Only optimize the LoRA parameters.",
    )
    parser.add_argument(
        "--lora_learning_rate",
        type=float,
        default=5e-4,
        help="Initial LoRA learning rate (after the potential warmup period) to use.",
    )
    ## low precision
    parser.add_argument(
        "--compute_fp32_loss",
        action="store_true",
        help="Relevant for low precision dtypes (fp16, bf16, etc.). "
        "If specified, loss is calculated in fp32.",
    )
    ## Tensorboard logging
    parser.add_argument(
        "--enable_tensorboard", action="store_true", help="Enable tensorboard logging"
    )
    parser.add_argument("--tensorboard_path", type=str, default="step1_tensorboard")
    ## Tokenizer
    parser.add_argument(
        "--add_eot_token",
        action="store_true",
        help="Add <|endoftext|> as additional special token to tokenizer",
    )
    ## Print loss
    parser.add_argument(
        "--print_loss", action="store_true", help="Prints loss at each step."
    )

    # Add wandb arguments wandb_log, wand_entity, wandb_project, wandb_name
    parser.add_argument(
        "--wandb_log",
        type=bool,
        default=False,
        help="Enable logging to Weights & Biases.",
    )
    parser.add_argument(
        "--wandb_entity",
        type=str,
        default=None,
        help="Weights & Biases entity to use for logging.",
    )
    parser.add_argument(
        "--wandb_project",
        type=str,
        help="Weights & Biases project to use for logging.",
    )
    parser.add_argument(
        "--wandb_run_name",
        type=str,
        help="Weights & Biases run name to use for logging.",
    )

    # Add deepspeed config arguments
    parser = deepspeed.add_config_arguments(parser)
    args = parser.parse_args()

    return args


def main():
    args = parse_args()

    print("DDP: ", torch.distributed.is_initialized())

    if not torch.distributed.is_initialized():
        device = torch.device(get_accelerator().device_name())
    else:
        get_accelerator().set_device(args.local_rank)
        device = torch.device(get_accelerator().device_name(), args.local_rank)
        # Initializes the distributed backend which will take care of sychronizing nodes/GPUs
        # torch.distributed.init_process_group(backend='nccl')
        deepspeed.init_distributed()

    print("Device = ", device)

    # Initialize wandb if enabled
    if args.wandb_log:
        print("Project = ", args.wandb_project)
        print("Entity = ", args.wandb_entity)
        print("Run name = ", args.wandb_run_name)

        wandb.init(
            project=args.wandb_project,
            entity=args.wandb_entity,
            name=args.wandb_run_name,
        )
        wandb.config.update(args)

    args.global_rank = (torch.distributed.get_rank() if torch.distributed.is_initialized() else 0)

    ds_config = get_train_ds_config(
        offload=args.offload,
        # gradient_clipping="auto",
        dtype=args.dtype,
        stage=args.zero_stage,
        enable_tensorboard=args.enable_tensorboard,
        tb_path=args.tensorboard_path,
        tb_name="step1_model",
    )
    ds_config["train_micro_batch_size_per_gpu"] = args.per_device_train_batch_size
    ds_config["train_batch_size"] = (
        args.per_device_train_batch_size
        * (torch.distributed.get_world_size() if torch.distributed.is_initialized() else 1)
        * args.gradient_accumulation_steps
    )  # overall batch size, across gradient accumulation steps and devices

    # If passed along, set the training seed now.
    set_random_seed(args.seed)

    if torch.distributed.is_initialized():
        torch.distributed.barrier()

    # load_hf_tokenizer will get the correct tokenizer and set padding tokens based on the model family
    args.end_of_conversation_token = "<|endoftext|>"
    additional_special_tokens = (
        args.end_of_conversation_token if args.add_eot_token else None
    )
    tokenizer = load_hf_tokenizer(
        args.model_name_or_path,
        fast_tokenizer=True,
        add_special_tokens=additional_special_tokens,
    )

    model = create_hf_model(
        AutoModelForCausalLM,
        args.model_name_or_path,
        tokenizer,
        ds_config,
        dropout=args.dropout,
    )

    if args.compute_fp32_loss:
        print_rank_0(
            f"Using model {model.__class__.__name__} with loss in fp32",
            args.global_rank,
        )
        causal_lm_model_to_fp32_loss(model)

    if args.lora_dim > 0:
        model = convert_linear_layer_to_lora(
            model, args.lora_module_name, args.lora_dim
        )
        if args.only_optimize_lora:
            model = only_optimize_lora_parameters(model)
            model = make_model_gradient_checkpointing_compatible(model)

    # Prepare the data
    train_phase = 1
    train_dataset, eval_dataset = create_prompt_dataset(
        args.local_rank,
        args.data_path,
        args.data_split,
        args.data_output_path,
        train_phase,
        args.seed,
        tokenizer,
        args.max_seq_len,
        sft_only_data_path=args.sft_only_data_path,
        reload=True,
    )

    print("train length:{}".format(len(train_dataset)))
    print("eval length:{}".format(len(eval_dataset)))

    # Create the dataloaders
    if not torch.distributed.is_initialized():
        train_sampler = RandomSampler(train_dataset)
        eval_sampler = SequentialSampler(eval_dataset)
    else:
        train_sampler = DistributedSampler(train_dataset)
        eval_sampler = DistributedSampler(eval_dataset)

    train_dataloader = DataLoader(
        train_dataset,
        collate_fn=customized_data_collator,
        sampler=train_sampler,
        batch_size=args.per_device_train_batch_size,
    )
    eval_dataloader = DataLoader(
        eval_dataset,
        collate_fn=customized_data_collator,
        sampler=eval_sampler,
        batch_size=args.per_device_eval_batch_size,
    )

    # Split weights in two groups, one with weight decay and the other not.
    optimizer_grouped_parameters = get_optimizer_grouped_parameters(
        model, args.weight_decay, args.lora_learning_rate
    )

    AdamOptimizer = DeepSpeedCPUAdam if args.offload else FusedAdam
    optimizer = AdamOptimizer(
        optimizer_grouped_parameters, lr=args.learning_rate, betas=(0.9, 0.95)
    )

    num_update_steps_per_epoch = math.ceil(
        len(train_dataloader) / args.gradient_accumulation_steps
    )
    lr_scheduler = get_scheduler(
        name=args.lr_scheduler_type,
        optimizer=optimizer,
        num_warmup_steps=args.num_warmup_steps,
        num_training_steps=args.num_train_epochs * num_update_steps_per_epoch,
    )

    model, optimizer, _, lr_scheduler = deepspeed.initialize(
        model=model,
        optimizer=optimizer,
        args=args,
        config=ds_config,
        lr_scheduler=lr_scheduler,
        dist_init_required=True,
    )

    if args.gradient_checkpointing:
        model.gradient_checkpointing_enable()

    perplexity, eval_loss = evaluation(model, eval_dataloader, device)
    # Log
    print_rank_0(f"eval ppl: {perplexity}, loss: {eval_loss}", args.global_rank)
    if args.wandb_log:
        wandb.log(
            {
                "eval/loss": eval_loss,
                "eval/perplexity": perplexity,
                "eval/epoch": 0,
            }
        )

    for epoch in range(args.num_train_epochs):
        print_rank_0(
            f"Beginning of Epoch {epoch+1}/{args.num_train_epochs}, Total Micro Batches {len(train_dataloader)}",
            args.global_rank,
        )
        model.train()
        import time

        epoch_bar = tqdm(enumerate(train_dataloader), total=len(train_dataloader))
        for step, batch in epoch_bar:
            start = time.time()

            # Take a gradient step
            batch = to_device(batch, device)
            outputs = model(**batch, use_cache=False)
            loss = outputs.loss
            if args.print_loss:
                # print(
                #     f"Epoch: {epoch}, Step: {step}, Rank: {torch.distributed.get_rank()}, loss = {loss}"
                # )
                epoch_bar.set_description(
                    f"Epoch: {epoch}, Step: {step}, Rank: {torch.distributed.get_rank()}, loss = {loss}"
                )
            model.backward(loss)
            model.step()  # incorporates optimizer/learning rate

            end = time.time()
            if torch.distributed.get_rank() == 0:
                print_throughput(model.model, args, end - start, args.global_rank)

            if args.wandb_log:
                wandb.log(
                    {
                        "train/loss": loss.item(),
                        "train/epoch": epoch + (step + 1) / len(train_dataloader),
                        "train/lr": optimizer.param_groups[0]["lr"],
                    },
                    step=step + epoch * len(train_dataloader),
                )

<<<<<<< HEAD
        # Evaluate on the validation set each epoch.
        print_rank_0(
            f"***** Evaluating perplexity, Epoch {epoch+1}/{args.num_train_epochs} *****",
            args.global_rank,
        )
        perplexity, eval_loss = evaluation(model, eval_dataloader, device)

        # Log
        print_rank_0(f"eval ppl: {perplexity}, loss: {eval_loss}", args.global_rank)
        model.tput_timer.update_epoch_count()
        if args.wandb_log:
            wandb.log(
                {
                    "eval/loss": eval_loss,
                    "eval/perplexity": perplexity,
                    "eval/epoch": epoch,
                }
            )
=======
        # No evaluation during SFT... yet
        # # Evaluate on the validation set each epoch.
        # print_rank_0(
        #     f"***** Evaluating perplexity, Epoch {epoch+1}/{args.num_train_epochs} *****",
        #     args.global_rank,
        # )
        # perplexity, eval_loss = evaluation(model, eval_dataloader)

        # # Log
        # print_rank_0(f"ppl: {perplexity}, loss: {eval_loss}", args.global_rank)
        # model.tput_timer.update_epoch_count()
        # if args.wandb_log:
        #     wandb.log(
        #         {
        #             "eval/loss": eval_loss,
        #             "eval/perplexity": perplexity,
        #             "eval/epoch": epoch,
        #         }
        #     )
>>>>>>> 49ef0406

    if args.output_dir is not None:
        print_rank_0("saving the final model ...", args.global_rank)
        model = convert_lora_to_linear_layer(model)

        if args.global_rank == 0:
            print_rank_0("saving the final model and tokenizer ...", args.global_rank)
            save_hf_format(model, tokenizer, args)

        if args.zero_stage == 3:
            # For zero stage 3, each gpu only has a part of the model, so we need a special save function
            save_zero_three_model(
                model, args.global_rank, args.output_dir, zero_stage=args.zero_stage
            )



if __name__ == "__main__":
    main()<|MERGE_RESOLUTION|>--- conflicted
+++ resolved
@@ -487,16 +487,16 @@
                     step=step + epoch * len(train_dataloader),
                 )
 
-<<<<<<< HEAD
-        # Evaluate on the validation set each epoch.
-        print_rank_0(
-            f"***** Evaluating perplexity, Epoch {epoch+1}/{args.num_train_epochs} *****",
-            args.global_rank,
-        )
-        perplexity, eval_loss = evaluation(model, eval_dataloader, device)
+        # No evaluation during SFT... yet
+        # # Evaluate on the validation set each epoch.
+        # print_rank_0(
+        #     f"***** Evaluating perplexity, Epoch {epoch+1}/{args.num_train_epochs} *****",
+        #     args.global_rank,
+        # )
+        # perplexity, eval_loss = evaluation(model, eval_dataloader)
 
         # Log
-        print_rank_0(f"eval ppl: {perplexity}, loss: {eval_loss}", args.global_rank)
+        print_rank_0(f"ppl: {perplexity}, loss: {eval_loss}", args.global_rank)
         model.tput_timer.update_epoch_count()
         if args.wandb_log:
             wandb.log(
@@ -506,27 +506,6 @@
                     "eval/epoch": epoch,
                 }
             )
-=======
-        # No evaluation during SFT... yet
-        # # Evaluate on the validation set each epoch.
-        # print_rank_0(
-        #     f"***** Evaluating perplexity, Epoch {epoch+1}/{args.num_train_epochs} *****",
-        #     args.global_rank,
-        # )
-        # perplexity, eval_loss = evaluation(model, eval_dataloader)
-
-        # # Log
-        # print_rank_0(f"ppl: {perplexity}, loss: {eval_loss}", args.global_rank)
-        # model.tput_timer.update_epoch_count()
-        # if args.wandb_log:
-        #     wandb.log(
-        #         {
-        #             "eval/loss": eval_loss,
-        #             "eval/perplexity": perplexity,
-        #             "eval/epoch": epoch,
-        #         }
-        #     )
->>>>>>> 49ef0406
 
     if args.output_dir is not None:
         print_rank_0("saving the final model ...", args.global_rank)
