--- conflicted
+++ resolved
@@ -116,11 +116,8 @@
             item.pop("answer_cot", None)
         
         datasets = concatenate_datasets([datasets, Dataset.from_list(raw_data)])
-<<<<<<< HEAD
-=======
     
     print(f"Raw dataset size before processing: {len(datasets)}")
->>>>>>> 41a9fdfc
 
     # set shuffle
     if data_config["shuffle"]:
@@ -128,15 +125,11 @@
 
     # apply dataset size limit if specified
     if data_config["dataset_size"] is not None:
-<<<<<<< HEAD
-        datasets = datasets.select(range(0, data_config["dataset_size"]))    
-=======
         print(data_config["dataset_size"])
         datasets = datasets.select(range(0, data_config["dataset_size"]))
         print(f"Dataset size after processing: {len(datasets)}")
         # print("Dataset Items:", datasets)
 
->>>>>>> 41a9fdfc
 
     return datasets
 
